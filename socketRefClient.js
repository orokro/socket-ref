--- conflicted
+++ resolved
@@ -210,15 +210,13 @@
 		// for writing, we'll need a timestamp
 		this.timestamp = 0;
 
-<<<<<<< HEAD
 		// Rate limiting
 		this.updatesLastSecond = 0;
 		this.lastRateLimitReset = Date.now();
 		this.rateLimitedUntil = 0;
-=======
+
 		// flag to prevent infinite loops when updating from socket
 		this.isProcessingSocketMessage = false;
->>>>>>> 18d799c6
 
 		// save connection details
 		this.ip = ip;
