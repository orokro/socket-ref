--- conflicted
+++ resolved
@@ -21,11 +21,7 @@
 		"cjs/"
 	],
 	"scripts": {
-<<<<<<< HEAD
 		"test": "vitest",
-=======
-		"test": "echo \"Error: no test specified\" && exit 1",
->>>>>>> 18d799c6
 		"build": "rollup -c"
 	},
 	"repository": {
@@ -53,15 +49,11 @@
 		"ws": "^8.18.1"
 	},
 	"devDependencies": {
-<<<<<<< HEAD
+		"@rollup/plugin-commonjs": "^29.0.0",
+		"@rollup/plugin-node-resolve": "^16.0.3",
+		"rollup": "^4.54.0",
 		"vitest": "^4.0.16",
 		"vue": "^3.5.13",
 		"ws": "^8.18.3"
-=======
-		"@rollup/plugin-commonjs": "^29.0.0",
-		"@rollup/plugin-node-resolve": "^16.0.3",
-		"rollup": "^4.54.0",
-		"vue": "^3.5.13"
->>>>>>> 18d799c6
 	}
 }